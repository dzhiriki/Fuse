/**
 * @license
 * Fuse - Lightweight fuzzy-search
 *
 * Copyright (c) 2012-2016 Kirollos Risk <kirollos@gmail.com>.
 * All Rights Reserved. Apache Software License 2.0
 *
 * Licensed under the Apache License, Version 2.0 (the "License")
 * you may not use this file except in compliance with the License.
 * You may obtain a copy of the License at
 *
 * http://www.apache.org/licenses/LICENSE-2.0
 *
 * Unless required by applicable law or agreed to in writing, software
 * distributed under the License is distributed on an "AS IS" BASIS,
 * WITHOUT WARRANTIES OR CONDITIONS OF ANY KIND, either express or implied.
 * See the License for the specific language governing permissions and
 * limitations under the License.
 */
;(function (global) {
  'use strict'

  function log () {
    console.log.apply(null, arguments)
  }

  var MULTI_CHAR_REGEX = / +/g

  var defaultOptions = {
    id: null,
    caseSensitive: false,
    // A list of values to be passed from the searcher to the result set.
    // If include is set to ['score', 'highlight'], each result
    //   in the list will be of the form: `{ item: ..., score: ..., highlight: ... }`

    include: [],

    // Whether to sort the result list, by score
    shouldSort: true,

    // The search function to use
    // Note that the default search function ([[Function]]) must conform to the following API:
    //
    //  @param pattern The pattern string to search
    //  @param options The search option
    //  [[Function]].constructor = function(pattern, options)
    //
    //  @param text: the string to search in for the pattern
    //  @return Object in the form of:
    //    - isMatch: boolean
    //    - score: Int
    //  [[Function]].prototype.search = function(text)
    searchFn: BitapSearcher,

    // Default sort function
    sortFn: function (a, b) {
      return a.score - b.score
    },

    // Default get function
    getFn: deepValue,

    keys: [],

    verbose: false
  }

  function Fuse (list, options) {
    var i
    var len
    var key
    var keys

    this.list = list
    this.options = options = options || {}

    // Add boolean type options
    for (i = 0, keys = ['sort', 'shouldSort', 'verbose'], len = keys.length; i < len; i++) {
      key = keys[i]
      this.options[key] = key in options ? options[key] : defaultOptions[key]
    }
    // Add all other options
    for (i = 0, keys = ['searchFn', 'sortFn', 'keys', 'getFn', 'include'], len = keys.length; i < len; i++) {
      key = keys[i]
      this.options[key] = options[key] || defaultOptions[key]
    }
  }

  Fuse.VERSION = '2.0.0'

  /**
   * Sets a new list for Fuse to match against.
   * @param {Array} list
   * @return {Array} The newly set list
   * @public
   */
  Fuse.prototype.set = function (list) {
    this.list = list
    return list
  }

  Fuse.prototype.search = function (pattern) {
    if (this.options.verbose) log('=====================\n', 'Search term:', pattern)

    this.pattern = pattern
    this.results = []
    this.resultMap = {}

    this._prepareSearchers()
    this._startSearch()
    this._computeScore()
    this._sort()

    var output = this._format()
    return output
  }

  Fuse.prototype._prepareSearchers = function () {
    var options = this.options
    var pattern = this.pattern
    var searchFn = options.searchFn
    var tokens = pattern.split(MULTI_CHAR_REGEX)
    var i = 0
    var len = tokens.length

    this.tokenSearchers = []

    for (; i < len; i++) {
      this.tokenSearchers.push(new searchFn(tokens[i], options))
    }
    this.fullSeacher = new searchFn(pattern, options)
  }

  Fuse.prototype._startSearch = function () {
    var options = this.options
    var getFn = options.getFn
    var list = this.list
    var listLen = list.length
    var keys = this.options.keys
    var keysLen = keys.length
    var item = null
    var i
    var j

    // Check the first item in the list, if it's a string, then we assume
    // that every item in the list is also a string, and thus it's a flattened array.
    if (typeof list[0] === 'string') {
      // Iterate over every item
      for (i = 0; i < listLen; i++) {
        this._analyze(list[i], i, i)
      }
    } else {
      // Otherwise, the first item is an Object (hopefully), and thus the searching
      // is done on the values of the keys of each item.
      // Iterate over every item
      for (i = 0; i < listLen; i++) {
        item = list[i]
        // Iterate over every key
        for (j = 0; j < keysLen; j++) {
          this._analyze(getFn(item, keys[j], []), item, i)
        }
      }
    }
  }

  Fuse.prototype._analyze = function (text, entity, index) {
    var options = this.options
    var words
    var scores
    var exists = false
    var tokenSearchers = this.tokenSearchers
    var tokenSearchersLen = tokenSearchers.length
    var existingResult
    var averageScore
    var finalScore
    var scoresLen
    var mainSearchResult
    var tokenSearcher
    var termScores
    var word
    var tokenSearchResult
    var i
    var j

    // Check if the text can be searched
    if (text === undefined || text === null) {
      return
    }

    scores = []

    if (typeof text === 'string') {
      words = text.split(MULTI_CHAR_REGEX)

      if (options.verbose) log('---------\n', 'Record:', words)

      for (i = 0; i < this.tokenSearchers.length; i++) {
        tokenSearcher = this.tokenSearchers[i]
        termScores = []
        for (j = 0; j < words.length; j++) {
          word = words[j]
          tokenSearchResult = tokenSearcher.search(word)
          if (tokenSearchResult.isMatch) {
            exists = true
            termScores.push(tokenSearchResult.score)
            scores.push(tokenSearchResult.score)
          } else {
            termScores.push(1)
            scores.push(1)
          }
        }
        if (options.verbose) log('Score for "' + tokenSearcher.pattern + '":', termScores)
      }

      averageScore = scores[0]
      scoresLen = scores.length
      for (i = 1; i < scoresLen; i++) {
        averageScore += scores[i]
      }
      averageScore = averageScore / scoresLen

      if (options.verbose) log('Individual word score average:', averageScore)

      // Get the result
      mainSearchResult = this.fullSeacher.search(text)
      if (options.verbose) log('Full text score:', mainSearchResult.score)

      finalScore = mainSearchResult.score
      if (averageScore !== undefined) {
        finalScore = (finalScore + averageScore) / 2
      }

      if (options.verbose) log('Average', finalScore)

      // If a match is found, add the item to <rawResults>, including its score
      if (exists || mainSearchResult.isMatch) {
        // Check if the item already exists in our results
        existingResult = this.resultMap[index]
        if (existingResult) {
          // Use the lowest score
          // existingResult.score, bitapResult.score
          existingResult.scores.push(finalScore)
        } else {
          // Add it to the raw result list
          this.resultMap[index] = {
            item: entity,
            scores: [finalScore]
          }
          this.results.push(this.resultMap[index])
        }
      }
    } else if (isArray(text)) {
      for (i = 0; i < text.length; i++) {
        this._analyze(text[i], entity, index)
      }
    }
  }

  Fuse.prototype._computeScore = function () {
    var i
    var j
    var totalScore
    var currScore
    var scoreLen
    var results = this.results

    for (i = 0; i < results.length; i++) {
      totalScore = 0
      currScore = results[i].scores
      scoreLen = currScore.length
      for (j = 0; j < scoreLen; j++) {
        totalScore += currScore[j]
      }
      results[i].score = totalScore / scoreLen
    }
  }

  Fuse.prototype._sort = function () {
    var options = this.options
    if (options.shouldSort) {
      if (options.verbose) log('Sorting....')
      this.results.sort(options.sortFn)
    }
  }

  Fuse.prototype._format = function () {
    var options = this.options
    var getFn = options.getFn
    var output = []
    var item
    var i
    var len
    var results = this.results
    var replaceValue
    var getItemAtIndex

    if (options.verbose) log('------------\n', 'Output:\n', results)

    // Helper function, here for speed-up, which replaces the item with its value,
    // if the options specifies it,
    replaceValue = options.id ? function (index) {
      results[index].item = getFn(results[index].item, options.id, [])[0]
    } : function () {}

    getItemAtIndex = function (index) {
      var resultItem
      var includeVal
      var j

      // If `include` has values, put the item under result.item
      if (options.include.length > 0) {
        resultItem = {
          item: results[index].item,
        }
        // Then include the `includes`
        for (j = 0; j < options.include.length; j++) {
          includeVal = options.include[j]
          resultItem[includeVal] = results[index][includeVal]
        }
      } else {
        resultItem = results[index].item
      }

      return resultItem
    }

    // From the results, push into a new array only the item identifier (if specified)
    // of the entire item.  This is because we don't want to return the <results>,
    // since it contains other metadata
    for (i = 0, len = results.length; i < len; i++) {
      replaceValue(i)
      item = getItemAtIndex(i)
      output.push(item)
    }

    return output
  }

  // Helpers

  function deepValue (obj, path, list) {
    var firstSegment
    var remaining
    var dotIndex
    var value
    var i
    var len

    if (!path) {
      // If there's no path left, we've gotten to the object we care about.
      list.push(obj)
    } else {
      dotIndex = path.indexOf('.')

      if (dotIndex !== -1) {
        firstSegment = path.slice(0, dotIndex)
        remaining = path.slice(dotIndex + 1)
      } else {
        firstSegment = path
      }

      value = obj[firstSegment]
      if (value !== null && value !== undefined) {
        if (!remaining && (typeof value === 'string' || typeof value === 'number')) {
          list.push(value)
        } else if (isArray(value)) {
          // Search each item in the array.
          for (i = 0, len = value.length; i < len; i++) {
            deepValue(value[i], remaining, list)
          }
        } else if (remaining) {
          // An object. Recurse further.
          deepValue(value, remaining, list)
        }
      }
    }

    return list
  }

  function isArray (obj) {
    return Object.prototype.toString.call(obj) === '[object Array]'
  }

  /**
   * Adapted from "Diff, Match and Patch", by Google
   *
   *   http://code.google.com/p/google-diff-match-patch/
   *
   * Modified by: Kirollos Risk <kirollos@gmail.com>
   * -----------------------------------------------
   * Details: the algorithm and structure was modified to allow the creation of
   * <Searcher> instances with a <search> method which does the actual
   * bitap search. The <pattern> (the string that is searched for) is only defined
   * once per instance and thus it eliminates redundant re-creation when searching
   * over a list of strings.
   *
   * Licensed under the Apache License, Version 2.0 (the "License")
   * you may not use this file except in compliance with the License.
   */
  function BitapSearcher (pattern, options) {
    options = options || {}
    this.options = options
    this.options.location = options.location || BitapSearcher.defaultOptions.location
    this.options.distance = 'distance' in options ? options.distance : BitapSearcher.defaultOptions.distance
    this.options.threshold = 'threshold' in options ? options.threshold : BitapSearcher.defaultOptions.threshold
    this.options.maxPatternLength = options.maxPatternLength || BitapSearcher.defaultOptions.maxPatternLength

    this.pattern = options.caseSensitive ? pattern : pattern.toLowerCase()
    this.patternLen = pattern.length

    if (this.patternLen <= this.options.maxPatternLength) {
      this.matchmask = 1 << (this.patternLen - 1)
      this.patternAlphabet = this._calculatePatternAlphabet()
    }
  }

  BitapSearcher.defaultOptions = {
    // Approximately where in the text is the pattern expected to be found?
    location: 0,

    // Determines how close the match must be to the fuzzy location (specified above).
    // An exact letter match which is 'distance' characters away from the fuzzy location
    // would score as a complete mismatch. A distance of '0' requires the match be at
    // the exact location specified, a threshold of '1000' would require a perfect match
    // to be within 800 characters of the fuzzy location to be found using a 0.8 threshold.
    distance: 100,

    // At what point does the match algorithm give up. A threshold of '0.0' requires a perfect match
    // (of both letters and location), a threshold of '1.0' would match anything.
    threshold: 0.6,

    // Machine word size
    maxPatternLength: 32
  }

  /**
   * Initialize the alphabet for the Bitap algorithm.
   * @return {Object} Hash of character locations.
   * @private
   */
  BitapSearcher.prototype._calculatePatternAlphabet = function () {
    var mask = {},
      i = 0

    for (i = 0; i < this.patternLen; i++) {
      mask[this.pattern.charAt(i)] = 0
    }

    for (i = 0; i < this.patternLen; i++) {
      mask[this.pattern.charAt(i)] |= 1 << (this.pattern.length - i - 1)
    }

    return mask
  }

  /**
   * Compute and return the score for a match with `e` errors and `x` location.
   * @param {number} errors Number of errors in match.
   * @param {number} location Location of match.
   * @return {number} Overall score for match (0.0 = good, 1.0 = bad).
   * @private
   */
  BitapSearcher.prototype._bitapScore = function (errors, location) {
    var accuracy = errors / this.patternLen,
      proximity = Math.abs(this.options.location - location)

    if (!this.options.distance) {
      // Dodge divide by zero error.
      return proximity ? 1.0 : accuracy
    }
    return accuracy + (proximity / this.options.distance)
  }

  /**
   * Compute and return the result of the search
   * @param {String} text The text to search in
   * @return {Object} Literal containing:
   *                          {Boolean} isMatch Whether the text is a match or not
   *                          {Decimal} score Overall score for the match
   * @public
   */
  BitapSearcher.prototype.search = function (text) {
    var options = this.options
    var i
    var j
    var textLen
    var location
    var threshold
    var bestLoc
    var binMin
    var binMid
    var binMax
    var start, finish
    var bitArr
    var lastBitArr
    var charMatch
    var score
    var locations
    var matches
    var isMatched

    text = options.caseSensitive ? text : text.toLowerCase()

    if (this.pattern === text) {
      // console.log("EXACT")
      // Exact match
      return {
        isMatch: true,
        score: 0
      }
    }

    // When pattern length is greater than the machine word length, just do a
    // a reject comparison
    if (this.patternLen > options.maxPatternLength) {
      matches = text.match(new RegExp(this.pattern.replace(MULTI_CHAR_REGEX, '|')))
      isMatched = !!matches
      return {
        isMatch: isMatched,
        // TODO: revisit this score
        score: isMatched ? 0.5 : 1
      }
    }

    location = options.location
    // Set starting location at beginning text and initialize the alphabet.
    textLen = text.length
    // Highest score beyond which we give up.
    threshold = options.threshold
    // Is there a nearby exact match? (speedup)
    bestLoc = text.indexOf(this.pattern, location)

    if (bestLoc != -1) {
      threshold = Math.min(this._bitapScore(0, bestLoc), threshold)
      // What about in the other direction? (speed up)
      bestLoc = text.lastIndexOf(this.pattern, location + this.patternLen)

      if (bestLoc != -1) {
        threshold = Math.min(this._bitapScore(0, bestLoc), threshold)
      }
    }

    bestLoc = -1
    score = 1
    locations = []
    binMax = this.patternLen + textLen

    for (i = 0; i < this.patternLen; i++) {
      // Scan for the best match; each iteration allows for one more error.
      // Run a binary search to determine how far from the match location we can stray
      // at this error level.
      binMin = 0
      binMid = binMax
      while (binMin < binMid) {
        if (this._bitapScore(i, location + binMid) <= threshold) {
          binMin = binMid
        } else {
          binMax = binMid
        }
        binMid = Math.floor((binMax - binMin) / 2 + binMin)
      }

      // Use the result from this iteration as the maximum for the next.
      binMax = binMid
      start = Math.max(1, location - binMid + 1)
      finish = Math.min(location + binMid, textLen) + this.patternLen

      // Initialize the bit array
      bitArr = Array(finish + 2)

      bitArr[finish + 1] = (1 << i) - 1

      for (j = finish; j >= start; j--) {
        charMatch = this.patternAlphabet[text.charAt(j - 1)]
        // console.log('charMatch', charMatch, text.charAt(j - 1))

        if (i === 0) {
          // First pass: exact match.
          bitArr[j] = ((bitArr[j + 1] << 1) | 1) & charMatch
        } else {
          // Subsequent passes: fuzzy match.
          bitArr[j] = ((bitArr[j + 1] << 1) | 1) & charMatch | (((lastBitArr[j + 1] | lastBitArr[j]) << 1) | 1) | lastBitArr[j + 1]
        }
        if (bitArr[j] & this.matchmask) {
          // Count exact matches (those with a score of 0) to be "almost" exact
          score = this._bitapScore(i, j - 1) || 0.001

          // This match will almost certainly be better than any existing match.
          // But check anyway.
          if (score <= threshold) {
            // Indeed it is
            threshold = score
            bestLoc = j - 1
            locations.push(bestLoc)

            if (bestLoc > location) {
              // When passing loc, don't exceed our current distance from loc.
              start = Math.max(1, 2 * location - bestLoc)
            } else {
              // Already passed loc, downhill from here on in.
              break
            }
          }
        }
      }

      // No hope for a (better) match at greater error levels.
      if (this._bitapScore(i + 1, location) > threshold) {
        break
      }
      lastBitArr = bitArr
    }

    return {
      isMatch: bestLoc >= 0,
      score: score
    }
<<<<<<< HEAD

    if (options.shouldSort) {
      rawResults.sort(options.sortFn);
    }

    // Helper function, here for speed-up, which replaces the item with its value,
    // if the options specifies it,
    var replaceValue = options.id ? function(i) {
      rawResults[i].item = options.getFn(rawResults[i].item, options.id)[0];
    } : function() {
      return; // no-op
    };

    // Helper function, here for speed-up, which returns the
    // item formatted based on the options.
    var getItem = function(i) {
      var resultItem;

      if(options.include.length > 0) // If `include` has values, put the item under result.item
      {
        resultItem = {
          item: rawResults[i].item,
        };

        // Then include the includes
        for(var j = 0; j < options.include.length; j++)
        {
          var includeVal = options.include[j];
          resultItem[includeVal] = rawResults[i][includeVal];
        }
      }
      else
      {
        resultItem = rawResults[i].item;
      }

      return resultItem;
    };

    // From the results, push into a new array only the item identifier (if specified)
    // of the entire item.  This is because we don't want to return the <rawResults>,
    // since it contains other metadata;
    for (var i = 0, len = rawResults.length; i < len; i++) {
      replaceValue(i);
      results.push(getItem(i));
    }

    return results;
  };
=======
  }
>>>>>>> 69bbbcec

  // Export to Common JS Loader
  if (typeof exports === 'object') {
    // Node. Does not work with strict CommonJS, but
    // only CommonJS-like environments that support module.exports,
    // like Node.
    module.exports = Fuse
  } else if (typeof define === 'function' && define.amd) {
    // AMD. Register as an anonymous module.
    define(function () {
      return Fuse
    })
  } else {
    // Browser globals (root is window)
    global.Fuse = Fuse
  }

})(this)<|MERGE_RESOLUTION|>--- conflicted
+++ resolved
@@ -616,59 +616,7 @@
       isMatch: bestLoc >= 0,
       score: score
     }
-<<<<<<< HEAD
-
-    if (options.shouldSort) {
-      rawResults.sort(options.sortFn);
-    }
-
-    // Helper function, here for speed-up, which replaces the item with its value,
-    // if the options specifies it,
-    var replaceValue = options.id ? function(i) {
-      rawResults[i].item = options.getFn(rawResults[i].item, options.id)[0];
-    } : function() {
-      return; // no-op
-    };
-
-    // Helper function, here for speed-up, which returns the
-    // item formatted based on the options.
-    var getItem = function(i) {
-      var resultItem;
-
-      if(options.include.length > 0) // If `include` has values, put the item under result.item
-      {
-        resultItem = {
-          item: rawResults[i].item,
-        };
-
-        // Then include the includes
-        for(var j = 0; j < options.include.length; j++)
-        {
-          var includeVal = options.include[j];
-          resultItem[includeVal] = rawResults[i][includeVal];
-        }
-      }
-      else
-      {
-        resultItem = rawResults[i].item;
-      }
-
-      return resultItem;
-    };
-
-    // From the results, push into a new array only the item identifier (if specified)
-    // of the entire item.  This is because we don't want to return the <rawResults>,
-    // since it contains other metadata;
-    for (var i = 0, len = rawResults.length; i < len; i++) {
-      replaceValue(i);
-      results.push(getItem(i));
-    }
-
-    return results;
-  };
-=======
-  }
->>>>>>> 69bbbcec
+  }
 
   // Export to Common JS Loader
   if (typeof exports === 'object') {
