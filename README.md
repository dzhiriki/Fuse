--- conflicted
+++ resolved
@@ -72,11 +72,7 @@
 A decimal value indicating at which point the match algorithm gives up. A threshold of 0.0 requires a perfect match (of both letters and location), a threshold of 1.0 would match anything.
 
 `caseSensitive`
-<<<<<<< HEAD
 A boolean value indicating whether comparisons should be case sensitive.  False by default.
-=======
-A boolean value indicating whether comparisons should be case sensitive. False by default.
->>>>>>> 40ef2219
 
 #### Limitations
 
